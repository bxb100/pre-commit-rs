--- conflicted
+++ resolved
@@ -7,10 +7,7 @@
 
 # macOS
 **/.DS_Store
-<<<<<<< HEAD
 .idea
-=======
 
 # profiling flamegraphs
-*.flamegraph.svg
->>>>>>> 88596824
+*.flamegraph.svg